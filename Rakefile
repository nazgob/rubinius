--- conflicted
+++ resolved
@@ -27,11 +27,7 @@
 require config_rb
 BUILD_CONFIG = Rubinius::BUILD_CONFIG
 
-<<<<<<< HEAD
-unless BUILD_CONFIG[:config_version] == 16
-=======
 unless BUILD_CONFIG[:config_version] == 20
->>>>>>> b6762b0b
   STDERR.puts "Your configuration is outdated, please run ./configure first"
   exit 1
 end
