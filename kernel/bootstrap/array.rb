--- conflicted
+++ resolved
@@ -40,47 +40,6 @@
     raise PrimitiveFailure, "array_aref failed"
   end
 
-<<<<<<< HEAD
-=======
-  # Passes each element in the Array to the given block
-  # and returns self.  We re-evaluate @total each time
-  # through the loop in case the array has changed.
-  def each
-    i = 0
-    while i < @total
-      yield @tuple.at(@start + i)
-      i += 1
-    end
-    self
-  end
-
-  # Creates a new Array from the return values of passing
-  # each element in self to the supplied block.
-  def map
-    return to_enum :map unless block_given? || Rubinius::TARGET_IS_ANY_18
-    return dup unless block_given?
-    out = Array.new @total
-    i = 0
-    while i < @total
-      out[i] = yield(at(i))
-      i += 1
-    end
-    out
-  end
-
-  # Replaces each element in self with the return value
-  # of passing that element to the supplied block.
-  def map!
-    return to_enum :map! unless block_given? || Rubinius::TARGET_IS_186
-    i = 0
-    while i < @total
-      self[i] = yield(at(i))
-      i += 1
-    end
-    self
-  end
-
->>>>>>> 0356ed37
   # Runtime method to support case when *foo syntax
   def __matches_when__(receiver)
     i = @start
