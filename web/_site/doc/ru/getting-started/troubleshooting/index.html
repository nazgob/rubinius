--- conflicted
+++ resolved
@@ -163,11 +163,7 @@
 
 <h3 id="rubinius---freebsd---segfault">Rubinius, собранный под FreeBSD, падает по <code>segfault</code></h3>
 
-<<<<<<< HEAD
-<p>На FreeBSD версий по 8.1-STABLE включительно существует проблема с
-=======
 <p>До версии 8.1-STABLE включительно во FreeBSD существует проблема с
->>>>>>> 6b01b5e7
   библиотекой <code>execinfo</code>, приводящая к падению Rubinius при запуске.</p>
 
 <h4 id="section-1">Решение</h4>
