#ifndef RBS_FIXNUM_H
#define RBS_FIXNUM_H

/* Each of these operations intend to implement safe code according to
   https://www.securecoding.cert.org/confluence/display/seccode/INT32-C.+Ensure+that+integer+operations+do+not+result+in+an+overflow
   Thanks defn52 for the link.
*/

static inline OBJECT fixnum_add(STATE, OBJECT a, OBJECT b) {
  OBJECT r;
  native_int j, k, m;
  
  // + will never overflow an int because of the size of a Fixnum
  j = N2I(a);
  k = N2I(b);
  m = j + k;
  r = I2N(m);
  if(m != N2I(r)) {
    r = bignum_add(state, bignum_new(state, j), bignum_new(state, k));
  }
  
  return r;
}

static inline OBJECT fixnum_sub(STATE, OBJECT a, OBJECT b) {
  OBJECT r;
  native_int j, k, m;
  
  // - will never overflow a signed int because of the size of a Fixnum
  j = N2I(a);
  k = N2I(b);
  m = j - k;
  r = I2N(m);
  if(m != N2I(r)) {
    r = bignum_sub(state, bignum_new(state, j), bignum_new(state, k));
  }
  
  return r;
}

static inline OBJECT fixnum_mul(STATE, OBJECT a, OBJECT b) {
<<<<<<< HEAD
  OBJECT r;
  native_int j, k;
  int overflow;
  j = N2I(a);
  k = N2I(b);
  
  overflow = 0;
  if(j > 0) {
	if(k > 0) {
	  overflow = j > (2 << FIXNUM_WIDTH / k);
    } else if(k < 0) {
      overflow = k < (-2 << FIXNUM_WIDTH / j);
	}
  } else if(j < 0) {
    if(k > 0) {
      overflow = j < (-2 << FIXNUM_WIDTH / k);
    } else if(k < 0) {
	  overflow = k < (2 << FIXNUM_WIDTH / j);
	}
  }
  if(overflow) {
    r = bignum_mul(state, bignum_new(state, j), bignum_new(state, k));
  } else {
	r = I2N(j * k);
  }
  return r;
=======
  native_int na = N2I(a);
  native_int nb = N2I(b);
  unsigned int overflow = FALSE;

  /* There is no C type large enough to (always) hold the result of
   * multiplying two native_ints together
   */

  if (na > 0) { /* a is positive */
    if (nb > 0) { /* a and b are positive */
      if (na > (FIXNUM_MAX / nb)) { overflow = TRUE; }
    } else { /* a is positive, b is non-positive */
      if (nb < (FIXNUM_MIN / na)) { overflow = TRUE; }
    }
  } else { /* a is non-positive */
    if (nb > 0) { /* a is non-positive, b is positive */
      if (na < (FIXNUM_MIN / nb)) { overflow = TRUE; }
    } else { /* a and b are non-positive */
      if ( (na != 0) && (nb < (FIXNUM_MAX / na))) { overflow = TRUE; }
    }
  }

  if (overflow) {
    return bignum_mul(state, bignum_new(state, na), bignum_new(state, nb));
  } else {
    return I2N(na * nb);
  }
>>>>>>> 4feba785
}

static inline OBJECT fixnum_divmod(STATE, OBJECT a, OBJECT b) {
  OBJECT ary;
  long div, mod;
  native_int x, y;

  x = N2I(a);
  y = N2I(b);
  
  // adapted from ruby 1.8.x
  if (y < 0) {
    if (x < 0)
      div = -x / -y;
    else
      div = - (x / -y);
  } else {
    if (x < 0)
      div = - (-x / y);
    else
      div = x / y;
  }
  mod = x - div*y;
  if ((mod < 0 && y > 0) || (mod > 0 && y < 0)) {
    mod += y;
    div -= 1;
  }
  
  ary = array_new(state, 2);
  array_set(state, ary, 0, I2N(div));
  array_set(state, ary, 1, I2N(mod));
  return ary;
}

#endif<|MERGE_RESOLUTION|>--- conflicted
+++ resolved
@@ -39,34 +39,6 @@
 }
 
 static inline OBJECT fixnum_mul(STATE, OBJECT a, OBJECT b) {
-<<<<<<< HEAD
-  OBJECT r;
-  native_int j, k;
-  int overflow;
-  j = N2I(a);
-  k = N2I(b);
-  
-  overflow = 0;
-  if(j > 0) {
-	if(k > 0) {
-	  overflow = j > (2 << FIXNUM_WIDTH / k);
-    } else if(k < 0) {
-      overflow = k < (-2 << FIXNUM_WIDTH / j);
-	}
-  } else if(j < 0) {
-    if(k > 0) {
-      overflow = j < (-2 << FIXNUM_WIDTH / k);
-    } else if(k < 0) {
-	  overflow = k < (2 << FIXNUM_WIDTH / j);
-	}
-  }
-  if(overflow) {
-    r = bignum_mul(state, bignum_new(state, j), bignum_new(state, k));
-  } else {
-	r = I2N(j * k);
-  }
-  return r;
-=======
   native_int na = N2I(a);
   native_int nb = N2I(b);
   unsigned int overflow = FALSE;
@@ -88,13 +60,11 @@
       if ( (na != 0) && (nb < (FIXNUM_MAX / na))) { overflow = TRUE; }
     }
   }
-
   if (overflow) {
     return bignum_mul(state, bignum_new(state, na), bignum_new(state, nb));
   } else {
     return I2N(na * nb);
   }
->>>>>>> 4feba785
 }
 
 static inline OBJECT fixnum_divmod(STATE, OBJECT a, OBJECT b) {
