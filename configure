--- conflicted
+++ resolved
@@ -53,13 +53,8 @@
 
     @gcc_major = `#{@cc} -dumpversion`.strip.split(".")[0,2].join(".")
 
-<<<<<<< HEAD
-    if @host == "i686-pc-linux-gnu"
-      @llvm_generic_prebuilt  = "llvm-#{@llvm_version}-#{@host}-#{gcc_major}.tar.bz2"
-=======
     if @host == "i686-pc-linux-gnu" || @host == "x86_64-unknown-linux-gnu"
       @llvm_generic_prebuilt  = "llvm-#{@llvm_version}-#{@host}-#{@gcc_major}.tar.bz2"
->>>>>>> 01b2acf0
     else
       @llvm_generic_prebuilt  = "llvm-#{@llvm_version}-#{@host}.tar.bz2"
     end
